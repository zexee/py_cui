--- conflicted
+++ resolved
@@ -763,17 +763,10 @@
         self._logger.info('Adding widget {} w/ ID {} of type {}'.format(title, id, str(type(new_button))))
         return new_button
 
-<<<<<<< HEAD
-
-    def add_slider(self, title, row, column, row_span=1,
-                   column_span=1, padx=1, pady=0,
-                   min_val=0, max_val=100, step=1, init_val=0) -> py_cui.controls.slider:
-=======
     
     def add_slider(self, title, row, column, row_span=1,
                    column_span=1, padx=1, pady=0,
-                   min_val=0, max_val=100, step=1, init_val=0) -> py_cui.control_widgets.slider.SliderWidget:
->>>>>>> f30eca43
+                   min_val=0, max_val=100, step=1, init_val=0) -> py_cui.controls.slider.SliderWidget:
         """Function that adds a new label to the CUI grid
 
         Parameters

--- conflicted
+++ resolved
@@ -18,13 +18,8 @@
 
 class AutoGitCUI:
 
-<<<<<<< HEAD
-    def __init__(self, root, dir):
-
-        # Store reference to parent PyCUI instance
-=======
+
     def __init__(self, root: py_cui.PyCUI, dir):
->>>>>>> ed5885b6
         self.root = root
 
         # Store current directory
